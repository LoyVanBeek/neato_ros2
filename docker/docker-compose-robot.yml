services:
  # Base image containing dependencies.
  base:
    image: neato
    container_name: robot
    build:
      context: ..
      dockerfile: docker/robot/Dockerfile
      args:
        ROS_DISTRO: jazzy
    # Interactive shell
    stdin_open: true
    tty: true
    # Networking and IPC for ROS 2
    # network_mode: host
    ipc: host
    pid: host
    ports:
      - 7447:7447
      - 8000:8000
    # Needed to display graphical applications
    privileged: true
    environment:
      # Allows graphical programs in the container.
      - DISPLAY=${DISPLAY}
      - QT_X11_NO_MITSHM=1
      - NVIDIA_DRIVER_CAPABILITIES=all
      - ROS_DOMAIN_ID=66
    volumes:
      # Allows graphical programs in the container.
      - /tmp/.X11-unix:/tmp/.X11-unix:rw
      - ${XAUTHORITY:-$HOME/.Xauthority}:/root/.Xauthority
    devices:
      - /dev/ttyACM0
<<<<<<< HEAD
    hostname: robot-host
    domainname: test
    networks:
      network:
        ipv4_address: 192.168.178.100
    # command: ros2 launch neato_bringup neato.launch.py


networks:
  network:
    driver: ipvlan
    driver_opts:
      parent: enu1u1u1
      ipvlan-mode: l2
    ipam:
      driver: default
      config:
        - subnet: 192.168.178.0/24
          gateway: 192.168.178.1
          ip_range: 192.168.178.0/24
=======
    command: ros2 launch neato_bringup neato.launch.py
>>>>>>> 1d6e1e48
<|MERGE_RESOLUTION|>--- conflicted
+++ resolved
@@ -2,7 +2,6 @@
   # Base image containing dependencies.
   base:
     image: neato
-    container_name: robot
     build:
       context: ..
       dockerfile: docker/robot/Dockerfile
@@ -12,7 +11,7 @@
     stdin_open: true
     tty: true
     # Networking and IPC for ROS 2
-    # network_mode: host
+    network_mode: host
     ipc: host
     pid: host
     ports:
@@ -32,27 +31,4 @@
       - ${XAUTHORITY:-$HOME/.Xauthority}:/root/.Xauthority
     devices:
       - /dev/ttyACM0
-<<<<<<< HEAD
-    hostname: robot-host
-    domainname: test
-    networks:
-      network:
-        ipv4_address: 192.168.178.100
-    # command: ros2 launch neato_bringup neato.launch.py
-
-
-networks:
-  network:
-    driver: ipvlan
-    driver_opts:
-      parent: enu1u1u1
-      ipvlan-mode: l2
-    ipam:
-      driver: default
-      config:
-        - subnet: 192.168.178.0/24
-          gateway: 192.168.178.1
-          ip_range: 192.168.178.0/24
-=======
-    command: ros2 launch neato_bringup neato.launch.py
->>>>>>> 1d6e1e48
+    command: ros2 launch neato_bringup neato.launch.py