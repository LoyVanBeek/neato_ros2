--- conflicted
+++ resolved
@@ -18,11 +18,7 @@
       iproute2 \
       net-tools \
       iputils-ping \
-<<<<<<< HEAD
-      netcat \
-=======
       netcat-traditional \
->>>>>>> 1d6e1e48
     && rm -rf /var/lib/apt/lists/*
 
 # install_ros_tools
