--- conflicted
+++ resolved
@@ -6,17 +6,11 @@
         ros-${ROS_DISTRO}-desktop \
         iproute2 \
         net-tools \
-<<<<<<< HEAD
-        iputils-ping \
-        netcat \
-        vim\
-=======
         tmux \
         iputils-ping \
         netcat-traditional \
         vim \
         curl \
->>>>>>> 1d6e1e48
     && rm -rf /var/lib/apt/lists/*
 
 #RUN export ROS_APT_SOURCE_VERSION=$(curl -s https://api.github.com/repos/ros-infrastructure/ros-apt-source/releases/latest | grep -F "tag_name" | awk -F\" '{print $4}')
