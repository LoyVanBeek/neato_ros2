--- conflicted
+++ resolved
@@ -11,9 +11,4 @@
 tmux new-session -d -s rviz 'rviz2 -d /root/neato.rviz'
 
 # Execute the command passed into this entrypoint
-<<<<<<< HEAD
-# exec rviz2
-/bin/bash
-=======
-exec  "$@"
->>>>>>> 1d6e1e48
+exec  "$@"